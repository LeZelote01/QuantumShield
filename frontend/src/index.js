import React from 'react';
import ReactDOM from 'react-dom/client';
import App from './App';
import './index.css';

const root = ReactDOM.createRoot(document.getElementById('root'));
root.render(
  <React.StrictMode>
    <App />
  </React.StrictMode>
<<<<<<< HEAD
);

// Hide loading screen once React app is mounted
setTimeout(() => {
  if (window.hideLoadingScreen) {
    window.hideLoadingScreen();
  }
}, 500);  // Plus rapide pour éviter le blocage
=======
);
>>>>>>> 5e06f05e
<|MERGE_RESOLUTION|>--- conflicted
+++ resolved
@@ -8,7 +8,6 @@
   <React.StrictMode>
     <App />
   </React.StrictMode>
-<<<<<<< HEAD
 );
 
 // Hide loading screen once React app is mounted
@@ -16,7 +15,4 @@
   if (window.hideLoadingScreen) {
     window.hideLoadingScreen();
   }
-}, 500);  // Plus rapide pour éviter le blocage
-=======
-);
->>>>>>> 5e06f05e
+}, 500);  // Plus rapide pour éviter le blocage